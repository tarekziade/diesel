--- conflicted
+++ resolved
@@ -195,13 +195,12 @@
         else:
             make_connection()
 
-<<<<<<< HEAD
 class Thunk(object):
     def __init__(self, c):
         self.c = c
     def eval(self):
         return self.c()
-=======
+
 class UDPService(Service):
     '''A UDP service listening on a certain port, with a protocol
     implemented by a passed connection handler.
@@ -229,7 +228,7 @@
 
     def register(self, app):
         pass
->>>>>>> 45131e58
+
 
 def quickstart(*args):
     app = Application()
