from time import time
from uuid import uuid4
from collections import deque

from diesel import wait, fire, sleep, first
from diesel.events import Waiter, StopWaitDispatch

class QueueEmpty(Exception): pass
class QueueTimeout(Exception): pass

class Queue(Waiter):
    def __init__(self):
        self.inp = deque()

    def put(self, i=None):
        self.inp.append(i)
        fire(self)

    def get(self, waiting=True, timeout=None):
        if self.inp:
            return self.inp.popleft()
        mark = None

        if waiting:
            kw = dict(waits=[self])
            if timeout:
                kw['sleep'] = timeout
            mark, val = first(**kw)
            if mark == self:
                return val
            else:
                raise QueueTimeout()

<<<<<<< HEAD
    def __iter__(self):
        return self

    def next(self):
        return self.get()
=======
        raise QueueEmpty()
>>>>>>> 091dbb82

    @property
    def is_empty(self):
        return not bool(self.inp)

    def process_fire(self, value):
        if self.inp:
            return self.inp.popleft()
        else:
            raise StopWaitDispatch()

if __name__ == '__main__':
    from diesel import Application, Loop, sleep

    app = Application()

    queue = Queue()

    def worker():
        sleep(0.25)

        queue.put(1)
        queue.put(2)

    def consumer_no_wait():
        try:
            queue.get(waiting=False)
        except QueueEmpty:
            pass
        else:
            assert False

    def consumer_timeout():
        try:
            queue.get(timeout=0.1)
        except QueueTimeout:
            pass
        else:
            assert False

    def consumer(expected):
        val = queue.get()
        assert expected == val, '%s != %s' % (expected, val)

        if queue.is_empty:
            print 'success!'
            app.halt()

    app.add_loop(Loop(worker))
    app.add_loop(Loop(consumer_no_wait))
    app.add_loop(Loop(consumer_timeout))
    app.add_loop(Loop(lambda: consumer(1)))
    app.add_loop(Loop(lambda: consumer(2)))
    app.run()

<|MERGE_RESOLUTION|>--- conflicted
+++ resolved
@@ -31,15 +31,13 @@
             else:
                 raise QueueTimeout()
 
-<<<<<<< HEAD
+        raise QueueEmpty()
+
     def __iter__(self):
         return self
 
     def next(self):
         return self.get()
-=======
-        raise QueueEmpty()
->>>>>>> 091dbb82
 
     @property
     def is_empty(self):
@@ -49,49 +47,4 @@
         if self.inp:
             return self.inp.popleft()
         else:
-            raise StopWaitDispatch()
-
-if __name__ == '__main__':
-    from diesel import Application, Loop, sleep
-
-    app = Application()
-
-    queue = Queue()
-
-    def worker():
-        sleep(0.25)
-
-        queue.put(1)
-        queue.put(2)
-
-    def consumer_no_wait():
-        try:
-            queue.get(waiting=False)
-        except QueueEmpty:
-            pass
-        else:
-            assert False
-
-    def consumer_timeout():
-        try:
-            queue.get(timeout=0.1)
-        except QueueTimeout:
-            pass
-        else:
-            assert False
-
-    def consumer(expected):
-        val = queue.get()
-        assert expected == val, '%s != %s' % (expected, val)
-
-        if queue.is_empty:
-            print 'success!'
-            app.halt()
-
-    app.add_loop(Loop(worker))
-    app.add_loop(Loop(consumer_no_wait))
-    app.add_loop(Loop(consumer_timeout))
-    app.add_loop(Loop(lambda: consumer(1)))
-    app.add_loop(Loop(lambda: consumer(2)))
-    app.run()
-
+            raise StopWaitDispatch()